--- conflicted
+++ resolved
@@ -15,9 +15,6 @@
 FIGSIZE = (10, 7)
 
 if __name__ == "__main__":
-<<<<<<< HEAD
-    # plt.style.use("tufte")
-=======
     plt.rcParams.update(
         {
             "axes.prop_cycle": plt.cycler(
@@ -54,7 +51,6 @@
             "lines.markersize": 8.0,
         }
     )
->>>>>>> a19caf82
 
     ### Example 1 ###
     samples = hamiltonian_monte_carlo(
